--- conflicted
+++ resolved
@@ -48,11 +48,8 @@
 typing_extensions = "^3.7"
 
 [tool.poetry.dev-dependencies]
-<<<<<<< HEAD
 mypy = "^0.780"
-=======
-mypy = "^0.770"
->>>>>>> b3dec51f
+
 wemake-python-styleguide = "^0.14.0"
 flake8-pytest = "^1.3"
 flake8-pytest-style = "^0.1.3"
